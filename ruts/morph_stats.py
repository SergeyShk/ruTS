--- conflicted
+++ resolved
@@ -140,15 +140,9 @@
                     continue
                 print(f"{value_desc.get(value) if value else 'Неизвестно':30}|{str(number):^10}")
             print()
-<<<<<<< HEAD
-
-    # pylint: disable=R0201
-    def __check_stat(self, *args):
-=======
     
     @staticmethod
     def __check_stat(*args):
->>>>>>> 5e297a20
         """
         Проверка выбранных морфологических статистик
 
